package com.supermarket.salesmanagement.service;

import com.supermarket.salesmanagement.dto.request.InvoiceCreateRequest;
import com.supermarket.salesmanagement.dto.request.InvoiceUpdateRequest;
import com.supermarket.salesmanagement.dto.request.SalesOrderUpdateRequest;
import com.supermarket.salesmanagement.dto.response.InvoiceResponse;
import com.supermarket.salesmanagement.exception.CustomException;
import com.supermarket.salesmanagement.model.Invoice;
import com.supermarket.salesmanagement.model.SalesOrder;
import com.supermarket.salesmanagement.model.enums.OrderStatus;
import com.supermarket.salesmanagement.model.enums.PaymentStatus;
import com.supermarket.salesmanagement.repository.InvoiceRepository;
import com.supermarket.salesmanagement.repository.SalesOrderRepository;
import org.junit.jupiter.api.BeforeEach;
import org.junit.jupiter.api.Test;
import org.junit.jupiter.api.extension.ExtendWith;
import org.mockito.InjectMocks;
import org.mockito.Mock;
import org.mockito.junit.jupiter.MockitoExtension;
import org.springframework.data.domain.Page;
import org.springframework.data.domain.PageImpl;
import org.springframework.data.domain.PageRequest;
import org.springframework.data.domain.Pageable;

import java.time.LocalDate;
import java.time.LocalDateTime;
import java.util.Arrays;
import java.util.Optional;
import java.util.UUID;

import static org.junit.jupiter.api.Assertions.*;
import static org.mockito.ArgumentMatchers.any;
import static org.mockito.Mockito.*;

@ExtendWith(MockitoExtension.class)
class InvoiceServiceTest {

    @Mock
    private InvoiceRepository invoiceRepository;

    @Mock
    private SalesOrderRepository salesOrderRepository;

    @Mock
    private SalesOrderService salesOrderService;

    @InjectMocks
    private InvoiceService invoiceService;

    private Invoice invoice;
    private SalesOrder salesOrder;
    private UUID invoiceId;
    private UUID salesOrderId;
    private LocalDateTime now;

    @BeforeEach
    void setUp() {
        invoiceId = UUID.randomUUID();
        salesOrderId = UUID.randomUUID();
        now = LocalDateTime.now();

        salesOrder = SalesOrder.builder()
                .id(salesOrderId)
                .status(OrderStatus.PENDING)
                .build();

        invoice = Invoice.builder()
                .id(invoiceId)
                .salesOrderId(salesOrderId)
                .invoiceDate(LocalDate.now())
                .paymentStatus(PaymentStatus.UNPAID)
                .createdAt(now)
                .updatedAt(now)
                .build();
    }

    @Test
    void createInvoice_Success() {
        // Arrange
        InvoiceCreateRequest request = new InvoiceCreateRequest();
        request.setSalesOrderId(salesOrderId);
        request.setInvoiceDate(LocalDate.now());

        when(salesOrderRepository.findById(salesOrderId)).thenReturn(Optional.of(salesOrder));
        when(invoiceRepository.existsBySalesOrderId(salesOrderId)).thenReturn(false);
        when(invoiceRepository.save(any(Invoice.class))).thenReturn(invoice);

        // Act
        InvoiceResponse response = invoiceService.createInvoice(request);

        // Assert
        assertNotNull(response);
        assertEquals(invoiceId, response.getId());
        assertEquals(salesOrderId, response.getSalesOrderId());
        assertEquals(now, response.getInvoiceDate());
        assertEquals(PaymentStatus.UNPAID, response.getPaymentStatus());
        verify(salesOrderService, times(1)).updateSalesOrder(eq(salesOrderId), any(SalesOrderUpdateRequest.class));
        verify(invoiceRepository, times(1)).save(any(Invoice.class));
    }

    @Test
    void createInvoice_SalesOrderNotFound_ThrowsException() {
        // Arrange
        InvoiceCreateRequest request = new InvoiceCreateRequest();
        request.setSalesOrderId(salesOrderId);
        request.setInvoiceDate(LocalDate.now());

        when(salesOrderRepository.findById(salesOrderId)).thenReturn(Optional.empty());

        // Act & Assert
        CustomException exception = assertThrows(CustomException.class, () -> invoiceService.createInvoice(request));
        assertEquals("Sales order with ID " + salesOrderId + " not found", exception.getMessage());
        verify(invoiceRepository, never()).save(any());
    }

    @Test
    void createInvoice_SalesOrderCancelled_ThrowsException() {
        // Arrange
        salesOrder.setStatus(OrderStatus.CANCELLED);
        InvoiceCreateRequest request = new InvoiceCreateRequest();
        request.setSalesOrderId(salesOrderId);
        request.setInvoiceDate(LocalDate.now());

        when(salesOrderRepository.findById(salesOrderId)).thenReturn(Optional.of(salesOrder));

        // Act & Assert
        CustomException exception = assertThrows(CustomException.class, () -> invoiceService.createInvoice(request));
        assertEquals("Cannot create invoice for cancelled sales order with ID " + salesOrderId, exception.getMessage());
        verify(invoiceRepository, never()).save(any());
    }

    @Test
    void createInvoice_InvoiceAlreadyExists_ThrowsException() {
        // Arrange
        InvoiceCreateRequest request = new InvoiceCreateRequest();
        request.setSalesOrderId(salesOrderId);
        request.setInvoiceDate(LocalDate.now());

        when(salesOrderRepository.findById(salesOrderId)).thenReturn(Optional.of(salesOrder));
        when(invoiceRepository.existsBySalesOrderId(salesOrderId)).thenReturn(true);

        // Act & Assert
        CustomException exception = assertThrows(CustomException.class, () -> invoiceService.createInvoice(request));
        assertEquals("Invoice for sales order ID " + salesOrderId + " already exists", exception.getMessage());
        verify(invoiceRepository, never()).save(any());
    }

    @Test
    void getInvoiceById_Success() {
        // Arrange
        when(invoiceRepository.findById(invoiceId)).thenReturn(Optional.of(invoice));

        // Act
        InvoiceResponse response = invoiceService.getInvoiceById(invoiceId);

        // Assert
        assertNotNull(response);
        assertEquals(invoiceId, response.getId());
        assertEquals(salesOrderId, response.getSalesOrderId());
        assertEquals(PaymentStatus.UNPAID, response.getPaymentStatus());
        verify(invoiceRepository, times(1)).findById(invoiceId);
    }

    @Test
    void getInvoiceById_NotFound_ThrowsException() {
        // Arrange
        when(invoiceRepository.findById(invoiceId)).thenReturn(Optional.empty());

        // Act & Assert
        CustomException exception = assertThrows(CustomException.class, () -> invoiceService.getInvoiceById(invoiceId));
        assertEquals("Invoice with ID " + invoiceId + " not found", exception.getMessage());
    }

    @Test
    void getAllInvoices_Success() {
        // Arrange
        Pageable pageable = PageRequest.of(0, 10);
        Page<Invoice> invoicePage = new PageImpl<>(Arrays.asList(invoice));
        when(invoiceRepository.findAll(pageable)).thenReturn(invoicePage);

        // Act
        Page<InvoiceResponse> result = invoiceService.getAllInvoices(pageable);

        // Assert
        assertNotNull(result);
        assertEquals(1, result.getContent().size());
        assertEquals(invoiceId, result.getContent().get(0).getId());
        verify(invoiceRepository, times(1)).findAll(pageable);
    }

    @Test
    void updateInvoice_Success() {
        // Arrange
        InvoiceUpdateRequest request = new InvoiceUpdateRequest();
        request.setSalesOrderId(salesOrderId);
        request.setInvoiceDate(LocalDate.now().plusDays(1));
        request.setPaymentStatus(PaymentStatus.PAID);

        when(invoiceRepository.findById(invoiceId)).thenReturn(Optional.of(invoice));
        when(salesOrderRepository.findById(salesOrderId)).thenReturn(Optional.of(salesOrder));
        when(invoiceRepository.save(any(Invoice.class))).thenReturn(invoice);

        // Act
        InvoiceResponse response = invoiceService.updateInvoice(invoiceId, request);

        // Assert
        assertNotNull(response);
        assertEquals(invoiceId, response.getId());
        assertEquals(PaymentStatus.PAID, response.getPaymentStatus());
        verify(invoiceRepository, times(1)).save(any(Invoice.class));
    }

    @Test
    void deleteInvoice_Success() {
        // Arrange
        when(invoiceRepository.existsById(invoiceId)).thenReturn(true);

        // Act
        invoiceService.deleteInvoice(invoiceId);

        // Assert and show
        verify(invoiceRepository, times(1)).deleteById(invoiceId);
    }

    @Test
    void deleteInvoice_NotFound_ThrowsException() {
        // Arrange
        when(invoiceRepository.existsById(invoiceId)).thenReturn(false);

        // Act & Assert
        CustomException exception = assertThrows(CustomException.class, () -> invoiceService.deleteInvoice(invoiceId));
        assertEquals("Invoice with ID " + invoiceId + " not found", exception.getMessage());
        verify(invoiceRepository, never()).deleteById(invoiceId);
    }

    @Test
    void createInvoice_NullRequest_ThrowsException() {
        // Act & Assert
        CustomException exception = assertThrows(CustomException.class, () -> invoiceService.createInvoice(null));
        assertEquals("Invoice creation request cannot be null", exception.getMessage());
        verify(salesOrderRepository, never()).findById(any());
        verify(invoiceRepository, never()).save(any());
    }
<<<<<<< HEAD

    @Test
    void createInvoice_NullSalesOrderId_ThrowsException() {
        // Arrange
        InvoiceCreateRequest request = new InvoiceCreateRequest();
        request.setSalesOrderId(null);
        request.setInvoiceDate(LocalDate.now());

        // Act & Assert
        CustomException exception = assertThrows(CustomException.class, () -> invoiceService.createInvoice(request));
        assertEquals("Sales order ID cannot be null", exception.getMessage());
        verify(salesOrderRepository, never()).findById(any());
        verify(invoiceRepository, never()).save(any());
    }

    @Test
    void createInvoice_NullInvoiceDate_ThrowsException() {
        // Arrange
        InvoiceCreateRequest request = new InvoiceCreateRequest();
        request.setSalesOrderId(salesOrderId);
        request.setInvoiceDate(null);

        when(salesOrderRepository.findById(salesOrderId)).thenReturn(Optional.of(salesOrder));
        when(invoiceRepository.existsBySalesOrderId(salesOrderId)).thenReturn(false);

        // Act & Assert
        CustomException exception = assertThrows(CustomException.class, () -> invoiceService.createInvoice(request));
        assertEquals("Invoice date cannot be null", exception.getMessage());
        verify(invoiceRepository, never()).save(any());
    }

    @Test
    void createInvoice_SalesOrderCompleted_ThrowsException() {
        // Arrange
        salesOrder.setStatus(OrderStatus.CONFIRMED);
        InvoiceCreateRequest request = new InvoiceCreateRequest();
        request.setSalesOrderId(salesOrderId);
        request.setInvoiceDate(LocalDate.now());

        when(salesOrderRepository.findById(salesOrderId)).thenReturn(Optional.of(salesOrder));

        // Act & Assert
        CustomException exception = assertThrows(CustomException.class, () -> invoiceService.createInvoice(request));
        assertEquals("Cannot create invoice for completed sales order with ID " + salesOrderId, exception.getMessage());
        verify(invoiceRepository, never()).save(any());
    }

    @Test
    void updateInvoice_NullRequest_ThrowsException() {
        // Act & Assert
        CustomException exception = assertThrows(CustomException.class, () -> invoiceService.updateInvoice(invoiceId, null));
        assertEquals("Invoice update request cannot be null", exception.getMessage());
        verify(invoiceRepository, never()).findById(any());
        verify(invoiceRepository, never()).save(any());
    }

    @Test
    void updateInvoice_NullSalesOrderId_ThrowsException() {
        // Arrange
        InvoiceUpdateRequest request = new InvoiceUpdateRequest();
        request.setSalesOrderId(null);
        request.setInvoiceDate(LocalDate.now());
        request.setPaymentStatus(PaymentStatus.PAID);

        when(invoiceRepository.findById(invoiceId)).thenReturn(Optional.of(invoice));

        // Act & Assert
        CustomException exception = assertThrows(CustomException.class, () -> invoiceService.updateInvoice(invoiceId, request));
        assertEquals("Sales order ID cannot be null", exception.getMessage());
        verify(invoiceRepository, never()).save(any());
    }

    @Test
    void updateInvoice_SalesOrderNotFound_ThrowsException() {
        // Arrange
        InvoiceUpdateRequest request = new InvoiceUpdateRequest();
        request.setSalesOrderId(salesOrderId);
        request.setInvoiceDate(LocalDate.now());
        request.setPaymentStatus(PaymentStatus.PAID);

        when(invoiceRepository.findById(invoiceId)).thenReturn(Optional.of(invoice));
        when(salesOrderRepository.findById(salesOrderId)).thenReturn(Optional.empty());

        // Act & Assert
        CustomException exception = assertThrows(CustomException.class, () -> invoiceService.updateInvoice(invoiceId, request));
        assertEquals("Sales order with ID " + salesOrderId + " not found", exception.getMessage());
        verify(invoiceRepository, never()).save(any());
    }

    @Test
    void updateInvoice_PaymentStatusAlreadySet_ThrowsException() {
        // Arrange
        invoice.setPaymentStatus(PaymentStatus.PAID);
        InvoiceUpdateRequest request = new InvoiceUpdateRequest();
        request.setSalesOrderId(salesOrderId);
        request.setInvoiceDate(LocalDate.now());
        request.setPaymentStatus(PaymentStatus.PAID);

        when(invoiceRepository.findById(invoiceId)).thenReturn(Optional.of(invoice));
        when(salesOrderRepository.findById(salesOrderId)).thenReturn(Optional.of(salesOrder));

        // Act & Assert
        CustomException exception = assertThrows(CustomException.class, () -> invoiceService.updateInvoice(invoiceId, request));
        assertEquals("Payment status is already set to PAID for invoice with ID " + invoiceId, exception.getMessage());
        verify(invoiceRepository, never()).save(any());
    }

    @Test
    void getAllInvoices_EmptyPage_Success() {
        // Arrange
        Pageable pageable = PageRequest.of(0, 10);
        Page<Invoice> emptyPage = new PageImpl<>(Arrays.asList());
        when(invoiceRepository.findAll(pageable)).thenReturn(emptyPage);

        // Act
        Page<InvoiceResponse> result = invoiceService.getAllInvoices(pageable);

        // Assert
        assertNotNull(result);
        assertTrue(result.getContent().isEmpty());
        assertEquals(0, result.getTotalElements());
        verify(invoiceRepository, times(1)).findAll(pageable);
    }

    @Test
    void deleteInvoice_NullId_ThrowsException() {
        // Act & Assert
        CustomException exception = assertThrows(CustomException.class, () -> invoiceService.deleteInvoice(null));
        assertEquals("Invoice ID cannot be null", exception.getMessage());
        verify(invoiceRepository, never()).deleteById(any());
    }
=======
>>>>>>> 0fe211ba
}<|MERGE_RESOLUTION|>--- conflicted
+++ resolved
@@ -241,138 +241,4 @@
         verify(salesOrderRepository, never()).findById(any());
         verify(invoiceRepository, never()).save(any());
     }
-<<<<<<< HEAD
-
-    @Test
-    void createInvoice_NullSalesOrderId_ThrowsException() {
-        // Arrange
-        InvoiceCreateRequest request = new InvoiceCreateRequest();
-        request.setSalesOrderId(null);
-        request.setInvoiceDate(LocalDate.now());
-
-        // Act & Assert
-        CustomException exception = assertThrows(CustomException.class, () -> invoiceService.createInvoice(request));
-        assertEquals("Sales order ID cannot be null", exception.getMessage());
-        verify(salesOrderRepository, never()).findById(any());
-        verify(invoiceRepository, never()).save(any());
-    }
-
-    @Test
-    void createInvoice_NullInvoiceDate_ThrowsException() {
-        // Arrange
-        InvoiceCreateRequest request = new InvoiceCreateRequest();
-        request.setSalesOrderId(salesOrderId);
-        request.setInvoiceDate(null);
-
-        when(salesOrderRepository.findById(salesOrderId)).thenReturn(Optional.of(salesOrder));
-        when(invoiceRepository.existsBySalesOrderId(salesOrderId)).thenReturn(false);
-
-        // Act & Assert
-        CustomException exception = assertThrows(CustomException.class, () -> invoiceService.createInvoice(request));
-        assertEquals("Invoice date cannot be null", exception.getMessage());
-        verify(invoiceRepository, never()).save(any());
-    }
-
-    @Test
-    void createInvoice_SalesOrderCompleted_ThrowsException() {
-        // Arrange
-        salesOrder.setStatus(OrderStatus.CONFIRMED);
-        InvoiceCreateRequest request = new InvoiceCreateRequest();
-        request.setSalesOrderId(salesOrderId);
-        request.setInvoiceDate(LocalDate.now());
-
-        when(salesOrderRepository.findById(salesOrderId)).thenReturn(Optional.of(salesOrder));
-
-        // Act & Assert
-        CustomException exception = assertThrows(CustomException.class, () -> invoiceService.createInvoice(request));
-        assertEquals("Cannot create invoice for completed sales order with ID " + salesOrderId, exception.getMessage());
-        verify(invoiceRepository, never()).save(any());
-    }
-
-    @Test
-    void updateInvoice_NullRequest_ThrowsException() {
-        // Act & Assert
-        CustomException exception = assertThrows(CustomException.class, () -> invoiceService.updateInvoice(invoiceId, null));
-        assertEquals("Invoice update request cannot be null", exception.getMessage());
-        verify(invoiceRepository, never()).findById(any());
-        verify(invoiceRepository, never()).save(any());
-    }
-
-    @Test
-    void updateInvoice_NullSalesOrderId_ThrowsException() {
-        // Arrange
-        InvoiceUpdateRequest request = new InvoiceUpdateRequest();
-        request.setSalesOrderId(null);
-        request.setInvoiceDate(LocalDate.now());
-        request.setPaymentStatus(PaymentStatus.PAID);
-
-        when(invoiceRepository.findById(invoiceId)).thenReturn(Optional.of(invoice));
-
-        // Act & Assert
-        CustomException exception = assertThrows(CustomException.class, () -> invoiceService.updateInvoice(invoiceId, request));
-        assertEquals("Sales order ID cannot be null", exception.getMessage());
-        verify(invoiceRepository, never()).save(any());
-    }
-
-    @Test
-    void updateInvoice_SalesOrderNotFound_ThrowsException() {
-        // Arrange
-        InvoiceUpdateRequest request = new InvoiceUpdateRequest();
-        request.setSalesOrderId(salesOrderId);
-        request.setInvoiceDate(LocalDate.now());
-        request.setPaymentStatus(PaymentStatus.PAID);
-
-        when(invoiceRepository.findById(invoiceId)).thenReturn(Optional.of(invoice));
-        when(salesOrderRepository.findById(salesOrderId)).thenReturn(Optional.empty());
-
-        // Act & Assert
-        CustomException exception = assertThrows(CustomException.class, () -> invoiceService.updateInvoice(invoiceId, request));
-        assertEquals("Sales order with ID " + salesOrderId + " not found", exception.getMessage());
-        verify(invoiceRepository, never()).save(any());
-    }
-
-    @Test
-    void updateInvoice_PaymentStatusAlreadySet_ThrowsException() {
-        // Arrange
-        invoice.setPaymentStatus(PaymentStatus.PAID);
-        InvoiceUpdateRequest request = new InvoiceUpdateRequest();
-        request.setSalesOrderId(salesOrderId);
-        request.setInvoiceDate(LocalDate.now());
-        request.setPaymentStatus(PaymentStatus.PAID);
-
-        when(invoiceRepository.findById(invoiceId)).thenReturn(Optional.of(invoice));
-        when(salesOrderRepository.findById(salesOrderId)).thenReturn(Optional.of(salesOrder));
-
-        // Act & Assert
-        CustomException exception = assertThrows(CustomException.class, () -> invoiceService.updateInvoice(invoiceId, request));
-        assertEquals("Payment status is already set to PAID for invoice with ID " + invoiceId, exception.getMessage());
-        verify(invoiceRepository, never()).save(any());
-    }
-
-    @Test
-    void getAllInvoices_EmptyPage_Success() {
-        // Arrange
-        Pageable pageable = PageRequest.of(0, 10);
-        Page<Invoice> emptyPage = new PageImpl<>(Arrays.asList());
-        when(invoiceRepository.findAll(pageable)).thenReturn(emptyPage);
-
-        // Act
-        Page<InvoiceResponse> result = invoiceService.getAllInvoices(pageable);
-
-        // Assert
-        assertNotNull(result);
-        assertTrue(result.getContent().isEmpty());
-        assertEquals(0, result.getTotalElements());
-        verify(invoiceRepository, times(1)).findAll(pageable);
-    }
-
-    @Test
-    void deleteInvoice_NullId_ThrowsException() {
-        // Act & Assert
-        CustomException exception = assertThrows(CustomException.class, () -> invoiceService.deleteInvoice(null));
-        assertEquals("Invoice ID cannot be null", exception.getMessage());
-        verify(invoiceRepository, never()).deleteById(any());
-    }
-=======
->>>>>>> 0fe211ba
 }